import random
import numpy as np
import tensorflow as tf
<<<<<<< HEAD
from factorix.scoring import sparse_multilinear_dot_product, \
multilinear_square_product, generalised_multilinear_dot_product
from factorix.losses import loss_func, get_loss_type
=======
from naga.factorix.scoring import sparse_multilinear_dot_product, \
multilinear_square_product, generalised_multilinear_dot_product, sparse_multilinear_dot_product_constant_zero
from naga.factorix.losses import loss_func, get_loss_type
>>>>>>> 7ca51715
import warnings

from collections import namedtuple

# from read_arit import read_arit_dialogs, dialog2txt
# from naga.members.guillaume.NeuralPredictor import NeuralPredictor, IndependentSlicer, accuracy



def multilinear_tuple_scorer(tuples_var, rank=None, n_emb=None, emb0=None):
    emb0 = emb0 if emb0 is not None else np.random.normal(size=(n_emb, rank))
    embeddings = tf.Variable(tf.cast(emb0, 'float32'), 'embeddings')
    return sparse_multilinear_dot_product(embeddings, tuples_var), (embeddings,)


def generalised_multilinear_dot_product_scorer(tuples_var, rank=None, n_emb=None,
                                               emb0=None, norm_scalers = None):
    emb0 = emb0 if emb0 is not None else np.random.normal(size=(n_emb, rank))
    norm_scalers = norm_scalers if norm_scalers is not None \
        else np.random.normal( size=(len(tuples_var[0]) ) )

    embeddings = tf.Variable(tf.cast(emb0, 'float32'), 'embeddings')
    n_scalers = tf.Variable(tf.cast(norm_scalers, 'float32'), 'norm_scalers')
    return generalised_multilinear_dot_product( (embeddings, n_scalers), tuples_var, l2=norm_scalers), \
           (embeddings, n_scalers)


def factorize_tuples(tuples, rank=2, arity=None, minibatch_size=100, n_iter=1000, eval_freq=100,
                     loss_types=('quadratic',),
                     negative_prop=0.0, n_emb=None,
                     minibatch_generator=None, verbose=True,
                     scoring=None, negative_sample=False, tf_optim=None, emb0=None, n_ent = None,
                     bigram = False, dictionaries = None):

    """
    Factorize a knowledge base using a TensorFlow model
    :param tuples: list of tuples representing a knowledge base. Types can be used
    :param scoring: TensorFlow operator accepting 2 tensors as input and one as output ():
        - input 1 is the embedding tensor. It has size [n_ent, rank] and contains float values
        - input 2 is a tensor containing tuples of integer from a minibatch. It has size [minibatch_size, order]
        and values range from 0 to n_ent-1
        - output is a list of continuous values
    :param tf_optim: TensorFlow model performing the optimization
    :return: embeddings

    Note about sparse_hermitian_product:
    To recover the predictions, you must average the real and imaginary part because it is learn using this formula.
    See the sparse_hermitian_product function with the 'real' default option. This is simpler in the real case when we
    use the sparse_multilinear_dot_product function: we would replace hermitian_dot by dot(emb, emb.transpose())

    # demo of a rectangular matrix factorization with square loss:
    >>> y_mat = toy_factorization_problem(n=7, m=6, rk=4, noise=1)
    >>> x_mat_est1, emb0 = svd_factorize_matrix(y_mat, rank=4)  # exact svd solution
    >>> u2 = factorize_tuples(mat2tuples(y_mat), 4, emb0=emb0, n_iter=500, verbose=False)[0]
    >>> x_mat_est2 = np.dot(u2[:7], u2[7:].T)  # the initial matrix
    >>> np.linalg.norm(x_mat_est1-x_mat_est2) < 1e-3
    True


    # demo of a symmetric square matrix factorization with square loss:
    # >>> n = 5
    # >>> mat = random_symmetric_real_matrix(n, rank=4)
    # >>> eig_sol = eig_approx(mat, rank=2)
    # >>> embeddings = factorize_tuples(mat2tuples(mat, common_types=True), rank=2, verbose=False, n_iter=100)
    # >>> h = hermitian_dot(embeddings, embeddings)
    # >>> sgd_sol = 0.5 * (h[0] + h[1])
    # >>> np.linalg.norm(eig_sol - sgd_sol)<1e3
    # True
    """

    if isinstance(tuples, tuple) and len(tuples) == 2:

        warnings.warn('Providing tuples as (inputs, outputs) is deprecated. '
                      'Use [(input_1, output_1), ..., (input_n, output_n)] instead'
                      'You should provide them as zip(inputs, outputs)')
        tuples = [x for x in zip(tuples[0], tuples[1])]

    if scoring is None:
        if n_emb is None:
            n_emb = np.max([np.max(x) for x, y in tuples]) + 1

    # the TensorFlow optimizer
    tf_optim = tf_optim if tf_optim is not None else tf.train.AdamOptimizer(learning_rate=0.1)

    inputs, outputs, minibatch_generator = simple_tuple_generator(tuples, minibatch_size, n_iter, eval_freq,
                                                                  negative_prop, n_ent, bigram, dictionaries)

    # the scoring function is usually a dot product between embeddings
    if scoring is None:
        preds, params = multilinear_tuple_scorer(inputs, rank=rank, n_emb=n_emb, emb0=emb0)
        #preds, params = multilinear_tuple_scorer(inputs, rank=rank, n_emb=n_emb, emb0=emb0)
    
    # elif scoring == generalised_multilinear_dot_product_scorer:  # commented because it can be done externally
    #     preds, params = scoring(inputs, rank=rank, n_emb=n_emb, emb0=emb0,
    #                             norm_scalers=norm_scalers)
    else:
        preds, params = scoring(inputs, rank=rank, n_emb=n_emb, emb0=emb0)

    # Minimize the loss
    loss_ops = {}
    train_ops = {}
    for m in loss_types:
        loss_ops[m] = tf.reduce_mean(loss_func(preds, outputs, m))
        train_ops[m] = tf_optim.minimize(loss_ops[m])

    # Launch the graph.
    with tf.Session() as sess:  # we close the session at the end of the training
        sess.run(tf.initialize_all_variables())
        for epoch, eval_step, (minibatch_inputs, minibatch_outputs, minibatch_type) in minibatch_generator():
            feed = {inputs: minibatch_inputs, outputs: minibatch_outputs}
            if eval_step:
                train_losses = {}
                for m in loss_types:
                    _, train_losses[m] = sess.run([train_ops[m], loss_ops[m]], feed_dict=feed)
                if verbose:
                    print(epoch, train_losses)
            else:
                sess.run(train_ops[minibatch_type], feed_dict=feed)
        final_params = sess.run(params)
    return final_params


def simple_tuple_generator(tuples, minibatch_size, n_iter, eval_freq, negative_prop, n_ent,
                           bigram = False, dictionaries = None):
    # the generator of minibatches
    loss_type = get_loss_type(tuples[0][1])  # takes the first tuple as a type example
    
    if not bigram:
        minibatch_generator, n_emb, arity,  minibatch_size = \
            tuples_minibatch_generator(tuples, minibatch_size=minibatch_size, n_iter=n_iter, eval_freq=eval_freq,
                                           negative_prop=negative_prop, loss_type=loss_type, n_ent=n_ent)

    if bigram:
        minibatch_generator, n_emb, arity,  minibatch_size = \
            bigram_minibatch_generator(tuples, minibatch_size=minibatch_size, n_iter=n_iter, eval_freq=eval_freq,
                                           negative_prop=negative_prop, loss_type=loss_type, n_ent=n_ent,
                                           dictionaries = dictionaries)

    print "n_iter",n_iter
    # model: inputs, outputs and parameters
    inputs = tf.placeholder("int32", [(1+negative_prop) * minibatch_size, arity])
    outputs = tf.placeholder("float32", [(1+negative_prop) * minibatch_size])
    # inputs = tf.placeholder("int32", [minibatch_size, arity])
    # outputs = tf.placeholder("float32", [minibatch_size])
    return inputs, outputs, minibatch_generator


def tuples_minibatch_generator(tuples, minibatch_size=100, n_iter=1000, eval_freq=50, 
                               negative_prop = 0.0, loss_type=0, n_ent = None):
    train_inputs = np.array([x for x, y in tuples])
    train_outputs = np.array([y for x, y in tuples])
    print( "train_inputs.shape", train_inputs.shape)
    arity = train_inputs.shape[1]
    if n_ent == None:
        n_ent = np.max(train_inputs) + 1
    n_t = train_inputs.shape[0]
    minibatch_size = min(minibatch_size, n_t)  # for small datasets
    minibatch_type = loss_type

    if negative_prop > 0:  # Pre-allocation, avoid memory alloc at each batch generation
        new_train_inputs = np.empty( (minibatch_size * (negative_prop + 1), train_inputs.shape[1]))
        new_train_outputs = np.empty( minibatch_size * (negative_prop + 1))

    def next_minibatch():  # a generator function
        # nonlocal train_inputs, train_outputs, minibatch_size, n_iter, eval_freq, n_t
        # global train_inputs, train_outputs, minibatch_size, eval_freq, n_t
        epoch = 0
        while epoch < n_iter:
            minibatch_indices, n_rem = create_minibatch_indices(n_t, minibatch_size)
            for ids in minibatch_indices:
                if negative_prop > 0:  # Negative generation

                    this_batch_size = len(ids)  # Manage shorter batches (sometimes last ones are shorter)

                    #Pre copying everyting as many times as necessary
                    new_train_inputs[:(this_batch_size*(negative_prop+1)),:] = np.tile(train_inputs[ids,:],(negative_prop + 1,1))
                    new_train_outputs[:(this_batch_size*(negative_prop+1))] = np.tile(train_outputs[ids], negative_prop + 1)
                    #Pre-sample everything, faster
                    rdm_entities = np.random.randint(0, n_ent, this_batch_size * negative_prop)
                    rdm_choices = np.random.random(this_batch_size * negative_prop)

                    for i in range(this_batch_size):
                    #for i in range(np.floor(this_batch_size/float(negative_prop))):
                        
                        for j in range(negative_prop):
                            cur_idx = i * negative_prop + j

                            if rdm_choices[cur_idx] < 0.5:
                                new_train_inputs[this_batch_size + cur_idx,0] = rdm_entities[cur_idx]
                            else:
                                # Here train_inputs.shape[-1]-1 makes negative generation generic for matrices and
                                # tensors: the altered index is either
                                # the first or last dimension to alter the input indexes
                                new_train_inputs[this_batch_size + cur_idx, train_inputs.shape[-1]-1 ] = rdm_entities[cur_idx]

                            new_train_outputs[this_batch_size + cur_idx] = 0.0

                    minibatch_inputs = new_train_inputs[:this_batch_size * (negative_prop +1),:] #truncate arrays in case of shorter batch
                    minibatch_outputs = new_train_outputs[:this_batch_size * (negative_prop +1)]
                else:  # No negative generation
                    minibatch_inputs = train_inputs[ids, :]
                    minibatch_outputs = train_outputs[ids]

                eval_step = epoch % eval_freq == 0 or epoch == n_iter - 1
                yield epoch, eval_step, (minibatch_inputs, minibatch_outputs, minibatch_type)
                epoch += 1

    return next_minibatch, n_ent, arity, minibatch_size





# Bigram minibatch generator. Identical to tuples_minibatch_generator, but different negative sampling.
def bigram_minibatch_generator(tuples, minibatch_size=100, n_iter=1000, eval_freq=50, 
                               negative_prop = 0.0, loss_type=0, n_ent = None,
                               dictionaries = None):
                                                                   
        
    # use dictionaries for negative sampling:
    (Global_Dict, D_ent, D_rel) = dictionaries
    Tuple = namedtuple("Tuple", ["subj", "rel", "obj"])

    
    train_inputs = np.array([x for x, y in tuples])
    train_outputs = np.array([y for x, y in tuples])
    print( "train_inputs.shape", train_inputs.shape)
    arity = train_inputs.shape[1]       # tuple length
    if n_ent == None:
        #n_ent = np.max(train_inputs) + 1
        n_ent = len(D_ent)
    n_t = train_inputs.shape[0]
    minibatch_size = min(minibatch_size, n_t)  # for small datasets
    minibatch_type = loss_type

    if negative_prop > 0:  # Pre-allocation, avoid memory alloc at each batch generation
        new_train_inputs = np.empty( (minibatch_size * (negative_prop + 1), train_inputs.shape[1]))
        new_train_outputs = np.empty( minibatch_size * (negative_prop + 1))

    def next_minibatch():  # a generator function
        # nonlocal train_inputs, train_outputs, minibatch_size, n_iter, eval_freq, n_t
        # global train_inputs, train_outputs, minibatch_size, eval_freq, n_t
        epoch = 0
        while epoch < n_iter:
            minibatch_indices, n_rem = create_minibatch_indices(n_t, minibatch_size)
            
            for ids in minibatch_indices:
                
                if negative_prop > 0:  # Negative generation    
                    # TODO
                    this_batch_size = len(ids)  # Manage shorter batches (sometimes last ones are shorter)

                    #Pre copying everyting as many times as necessary
                    new_train_inputs[:(this_batch_size*(negative_prop+1)),:] = np.tile(train_inputs[ids,:],(negative_prop + 1,1))
                    new_train_outputs[:(this_batch_size*(negative_prop+1))] = np.tile(train_outputs[ids], negative_prop + 1)
                    
                    #Pre-sample everything, faster
                    rdm_entities = np.random.randint(1, n_ent, this_batch_size * negative_prop)
                    rdm_choices = np.random.random(this_batch_size * negative_prop)

                    for i in range(this_batch_size):
                    #for i in range(np.floor(this_batch_size/float(negative_prop))):
                        
                        for j in range(negative_prop):
                            cur_idx = i * negative_prop + j

                            if rdm_choices[cur_idx] < 0.5:
                                subj_idx = rdm_entities[cur_idx]
                                new_train_inputs[this_batch_size + cur_idx,0] = subj_idx
                                
                                # adapt bigram tuple entries accordingly, first get strings
                                subj_str = D_ent[subj_idx]
                                verb_str = D_rel[new_train_inputs[this_batch_size + cur_idx,1]]
                                obj_str = D_ent[new_train_inputs[this_batch_size + cur_idx,2]]
                                
                                # now use strings to obtain pairwise interaction entries                        
                                i01 = Global_Dict[Tuple(subj=subj_str, rel=verb_str, obj=None)]
                                i02 = Global_Dict[Tuple(subj=subj_str, rel=None, obj=obj_str)]
                                
                                # set tuple entries for interactions
                                new_train_inputs[this_batch_size + cur_idx,3] = i01
                                new_train_inputs[this_batch_size + cur_idx,5] = i02
                                
                                
                                 
                            else:
                                obj_idx = rdm_entities[cur_idx]
                                new_train_inputs[this_batch_size + cur_idx, 2 ] = obj_idx

                                # adapt bigram tuple entries accordingly, first get strings 
                                subj_str = D_ent[new_train_inputs[this_batch_size + cur_idx,0]]
                                verb_str = D_rel[new_train_inputs[this_batch_size + cur_idx,1]]
                                obj_str = D_ent[obj_idx]
                                
                                # now use strings to obtain pairwise interaction entries                        
                                i02 = Global_Dict[Tuple(subj=subj_str, rel=None, obj=obj_str)]
                                i12 = Global_Dict[Tuple(subj=None, rel=verb_str, obj=obj_str)]
                                
                                # set tuple entries for interactions
                                new_train_inputs[this_batch_size + cur_idx,5] = i02
                                new_train_inputs[this_batch_size + cur_idx,4] = i12
                                

                            new_train_outputs[this_batch_size + cur_idx] = 0.0

                    minibatch_inputs = new_train_inputs[:this_batch_size * (negative_prop +1),:] #truncate arrays in case of shorter batch
                    minibatch_outputs = new_train_outputs[:this_batch_size * (negative_prop +1)]
                else:  # No negative generation
                    minibatch_inputs = train_inputs[ids, :]
                    minibatch_outputs = train_outputs[ids]

                eval_step = epoch % eval_freq == 0 or epoch == n_iter - 1
                yield epoch, eval_step, (minibatch_inputs, minibatch_outputs, minibatch_type)
                epoch += 1

    return next_minibatch, n_ent, arity, minibatch_size

















    # if negative_sampling:
    #     neg_inputs, gold_neg = sample_negatives(n_neg, n_ent, arity, supporting_examples=sel_train_inputs,
    # method='uniform')
    #     preds_neg = scoring(emb, neg_inputs)
    #     loss_op_neg = tf.reduce_mean(loss_func(preds_neg, gold_neg, loss_type))
    #     compensation_loss = tf.reduce_mean(loss_func(preds, tf.constant(0, 'float32', [minibatch_size]), loss_type))
    #     loss_op = loss_op_pos + neg_weight * (loss_op_neg - compensation_loss)
    # else:


# def sample_negatives(n, n_ent, order, supporting_examples=None, method='uniform'):
#     gold_neg = tf.constant(0, 'float32', [n_neg])
#     if method == 'uniform':
#         logproba = - order * np.log(float(n_ent))
#         return (tf.random_uniform([n, order], 0, n_ent, 'int32'), gold_neg, logproba),
#     if method == 'uniform_per_dim':
#         sampling_params = tf.random_uniform([n, order], 0, )
#         dim = tf.random_uniform(0, order, dtype='int32')
#         logproba = - order * np.log(float(n_ent))
#         return (tf.random_uniform([n, order], 0, n_ent, 'int32'), gold_neg, logproba, params),
#     else:
#         raise ValueError

def minibatch_sampler(arrays, minibatch_size):
    """A generator that returns random slices of the input data

    The data is a list of arrays that can be indexed in their first dimension (i.e. elt.shape[0] is the same for every
    element elt in the list)

    Args:
        arrays: list of arrays with the same first dimension
        minibatch_size: size of the random slices that are generated

    Returns:
        A generator that gives a list of subarrays (slices) where each element elt has elt.shape[0]=minibatch_size

    """
    def iterator():
        minibatch_indices, n_rem = create_minibatch_indices(arrays[0].shape[0], minibatch_size)
        for ind in minibatch_indices:
            mb = [elt[ind] for elt in arrays]
            yield mb
    return list(iterator())


def minibatch_sampler_old(arrays, minibatch_size, n_iter=1, eval_freq=100):
    """A generator that returns random slices of the input data

    The data is a list of arrays that can be indexed in their first dimension (i.e. elt.shape[0] is the same for every
    element elt in the list)

    Args:
        arrays: list of arrays with the same first dimension
        minibatch_size: size of the random slices that are generated
        n_iter: number of epochs
        eval_freq: evaluation frequency

    Returns:
        A generator that gives a triples (epoch, is_evaluation_step, list_of_subarrays)
        Where:
            - epoch is an integer representing the epoch,
            - is_evaluation_step is a boolean indicating if the evaluation should be done
            - list_of_subarrays is a list of sub-arrays where each element elt has elt.shape[0]=minibatch_size

    """
    eval_step = 0
    for epoch in range(n_iter):
        minibatch_indices, n_rem = create_minibatch_indices(arrays[0].shape[0], minibatch_size)
        for ind in minibatch_indices:
            mb = [a[ind] for a in arrays]
            is_eval_step = (eval_step % eval_freq) == 0
            yield epoch, is_eval_step, tuple(mb)
            eval_step += 1


def create_minibatch_indices(n, minibatch_size):
    """
    :param n: total number of indices from which to pick from
    :param minibatch_size: size of the minibatches (must be lower than n)
    :return: (list of random indices, number of random duplicate indices in the last minibatch to complete it)
    """
    all_indices = np.random.permutation(n)  #shuffle order randomly
    n_steps = (n - 1) // minibatch_size + 1 #how many batches fit per epoch
    n_rem = n_steps * minibatch_size - n    #remainder
    if n_rem > 0:
        inds_to_add = np.random.randint(0, n_rem, size=n_rem)
        all_indices = np.concatenate((all_indices, inds_to_add))
    return np.split(all_indices, n_steps), n_rem


def toy_factorization_problem(n=7, m=6, rk=4, noise=1, square=False, prop_zeros=.9):
    """
    Create a random matrix which is the sum of a low-rank matrix and a entry-wise centered Gaussian noise
    :param n: number of rows
    :param m: number of columns
    :param rk: size of the embeddings
    :param noise: noise level
    :param square: square matrix problem (m is not used, the row embeddings are equal to the column embeddings)
    :return: random low-rank matrix with noise added
    """
    u0_mat = np.random.randn(n, rk)
    v0_mat = np.random.randn(m, rk)
    y_mat = np.random.randn(n, m) * noise + np.dot(u0_mat, v0_mat.transpose())
    if prop_zeros > 0.:
        indices = np.random.randint(0, n * m, int(n * m * prop_zeros))
        y_mat = y_mat.reshape((-1))
        y_mat[indices] = 0.0
        y_mat = y_mat.reshape((n, m))
    return y_mat


def svd_factorize_matrix(y_mat, rank):
    from scipy.sparse.linalg import svds
    u1_mat, d1_vec, v1_matt = svds(y_mat, rank)
    d1_diag_matrix = np.zeros((rank, rank))
    for i in range(rank):
        d1_diag_matrix[i, i] = np.sqrt(d1_vec[i])
    u = np.dot(u1_mat, d1_diag_matrix)
    v = np.dot(v1_matt.T, d1_diag_matrix)
    return np.dot(u, v.T), np.concatenate([u, v], axis=0)


def mat2tuples(y_mat, sparse=False, common_types=False):
    # conversion to tuples
    n, m = y_mat.shape
    if common_types:
        offset = 0
    else:
        offset = n
    if sparse:
        tuples = [([i, offset + j], y_mat[i, j]) for i in range(n) for j in range(m) if abs(y_mat[i, j]) > 1e-8]
    else:
        tuples = [([i, offset + j], y_mat[i, j]) for i in range(n) for j in range(m)]
    return tuples


def test_tuples_factorization_rectangular_matrix(oracle_init=False, verbose=False, hermitian=False):
    """
    In this test, we compare the solution of the factorization given by an exact SVD and the solution given by
    the factorize_tuple function because with fully-observed matrix data and quadratic loss the solutions should match
    exactly.

    Args:
        verbose:
        hermitian:

    Returns:

    """
    """
    :param verbose: True for demo mode where explanations are printed in the standard output. Otherwise a test is run.
    :param oracle_init: Do we initialize at the exact solution?
    :return: Nothing
    """
    from naga.factorix.hermitian import hermitian_tuple_scorer, hermitian_dot
    y_mat = toy_factorization_problem(n=7, m=6, rk=4, noise=1)
    n, m = y_mat.shape
    rk = 4  # embedding size for the model

    x_mat_est1, emb0 = svd_factorize_matrix(y_mat, rank=4)  # exact svd solution

    emb0 = np.random.normal(size=(n + m, rk)) * 0.1

    x_mat_init = np.dot(emb0[:n], emb0[n:].T)  # the initial matrix

    if verbose:
        print('\n\n\nWe obtained a first exact solution by Singular Value Decomposition')
        print('The difference between the observation matrix and the estimated solution is:')
        print(np.linalg.norm(x_mat_est1-y_mat))
        print()

    # conversion to tuples
    indices = [[i, n + j] for i in range(n) for j in range(m)]
    values = [y_mat[i, j] for i in range(n) for j in range(m)]

    if not hermitian:  # the dot product of real vectors
        u2 = factorize_tuples((indices, values), rk, emb0=emb0, n_iter=500)[0]
        x_mat_est2 = np.dot(u2[:n], u2[n:].T)  # the initial matrix
        coefs = None
    else:  # uses the complex numbers to score
        scoring = lambda inputs: hermitian_tuple_scorer(inputs, rank=rk, n_emb=n + m, emb0=emb0,
                                                        symmetry_coef=(1.0, 1.0),
                                                        learn_symmetry_coef=True)
        # optimization (we specify optional parameters, but the values by default could work as well)
        u2, coefs = factorize_tuples((indices, values), rk, emb0=emb0, n_iter=500, scoring=scoring)
        # recover the matrix based on the hermitian dot product of the embeddings
        x_mat_est2_cplx = hermitian_dot(u2[:n, :], u2[n:, :].T)  # fx.clpx2real(fx.hermitian_dot(u2[:n], u2[n:]))
        x_mat_est2 = x_mat_est2_cplx[0] * coefs[0] + x_mat_est2_cplx[1] * coefs[1]

    if verbose:
        print(x_mat_est2.shape, x_mat_init)
        print('We computed an estimator by minimizing the square loss on the tuples extracted from the matrix')
        print('The difference between the initial solution and the estimated solution is:')
        print(np.linalg.norm(x_mat_est2-x_mat_init))
        print('The difference between the observations and the estimated solution is:')
        print(np.linalg.norm(y_mat-x_mat_est2))
        print('The difference between the exact solution and the estimated solution is:')
        print(np.linalg.norm(x_mat_est1-x_mat_est2))
        if hermitian:
            print('Symmetry coefficients: ', coefs)
    else:
        assert(np.linalg.norm(x_mat_est1-x_mat_est2) < 1e-3)


def test_learn_factorization(verbose=False):
    y_mat = toy_factorization_problem(n=7, rk=4, noise=1, square=True)
    x_mat_est1, emb0 = svd_factorize_matrix(y_mat, rank=4)  # exact svd solution
    u2 = factorize_tuples(mat2tuples(y_mat), 4, emb0=None, n_iter=500, verbose=verbose, eval_freq=100)[0]
    x_mat_est2 = np.dot(u2[:7], u2[7:].T)
    if verbose:
        print(np.linalg.norm(x_mat_est1 - x_mat_est2))
    else:
        assert(np.linalg.norm(x_mat_est1 - x_mat_est2) < 1e-3)


def test_sparse_factorization(verbose=False):
    n = 7
    y_mat = toy_factorization_problem(n=n, rk=4, noise=1, square=True, prop_zeros=0.5)
    tuples_dense = mat2tuples(y_mat, sparse=False)
    tuples_sparse = mat2tuples(y_mat, sparse=True)
    if verbose:
        print(y_mat)
        print(tuples_dense)
        print(tuples_sparse)
    x_mat_est1, emb0 = svd_factorize_matrix(y_mat, rank=4)  # exact svd solution

    tuples_dense = tuples_round_robin_sampler(tuples_dense, batch_size=n * n)
    u_dense = factorize_tuples(tuples_dense, 4, emb0=None, n_iter=500, verbose=verbose, eval_freq=100)[0]
    rr_sampler = tuples_round_robin_sampler(tuples_sparse, batch_size=n * n, prop_negatives=1)
    u_sparse = factorize_tuples(rr_sampler, 4, emb0=None, n_iter=500, verbose=verbose, eval_freq=100)[0]
    x_mat_est_dense = np.dot(u_dense[:7], u_dense[7:].T)
    x_mat_est_sparse = np.dot(u_sparse[:7], u_sparse[7:].T)
    if verbose:
        print(np.linalg.norm(x_mat_est1 - x_mat_est_dense))
        print(np.linalg.norm(x_mat_est1 - x_mat_est_sparse))
        print(np.linalg.norm(x_mat_est_dense - x_mat_est_sparse))
    else:
        assert(np.linalg.norm(x_mat_est1 - x_mat_est_dense) < 1e-3)
        assert(np.linalg.norm(x_mat_est1 - x_mat_est_sparse) < 1e-3)

if __name__ == '__main__':
    # test_tuples_factorization_rectangular_matrix(verbose=True, hermitian=False)
    # test_tuples_factorization_rectangular_matrix(verbose=True, hermitian=True)
    # test_learn_factorization(verbose=True)
    test_sparse_factorization(verbose=True)<|MERGE_RESOLUTION|>--- conflicted
+++ resolved
@@ -1,22 +1,12 @@
 import random
 import numpy as np
+from collections import namedtuple
+import warnings
+
 import tensorflow as tf
-<<<<<<< HEAD
-from factorix.scoring import sparse_multilinear_dot_product, \
-multilinear_square_product, generalised_multilinear_dot_product
+
+from factorix.scoring import sparse_multilinear_dot_product, generalised_multilinear_dot_product
 from factorix.losses import loss_func, get_loss_type
-=======
-from naga.factorix.scoring import sparse_multilinear_dot_product, \
-multilinear_square_product, generalised_multilinear_dot_product, sparse_multilinear_dot_product_constant_zero
-from naga.factorix.losses import loss_func, get_loss_type
->>>>>>> 7ca51715
-import warnings
-
-from collections import namedtuple
-
-# from read_arit import read_arit_dialogs, dialog2txt
-# from naga.members.guillaume.NeuralPredictor import NeuralPredictor, IndependentSlicer, accuracy
-
 
 
 def multilinear_tuple_scorer(tuples_var, rank=None, n_emb=None, emb0=None):
@@ -148,7 +138,7 @@
                                            negative_prop=negative_prop, loss_type=loss_type, n_ent=n_ent,
                                            dictionaries = dictionaries)
 
-    print "n_iter",n_iter
+    # print("n_iter",n_iter)
     # model: inputs, outputs and parameters
     inputs = tf.placeholder("int32", [(1+negative_prop) * minibatch_size, arity])
     outputs = tf.placeholder("float32", [(1+negative_prop) * minibatch_size])
@@ -161,7 +151,7 @@
                                negative_prop = 0.0, loss_type=0, n_ent = None):
     train_inputs = np.array([x for x, y in tuples])
     train_outputs = np.array([y for x, y in tuples])
-    print( "train_inputs.shape", train_inputs.shape)
+    # print( "train_inputs.shape", train_inputs.shape)
     arity = train_inputs.shape[1]
     if n_ent == None:
         n_ent = np.max(train_inputs) + 1
